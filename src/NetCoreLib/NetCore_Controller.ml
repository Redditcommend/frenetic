open Printf
open Packet
open OpenFlow0x01
open NetCore_Types
open NetCore_Types.External

(* Internal policy type *)
type pol = Internal.pol

let (<&>) = Lwt.(<&>)

let init_pol : pol = Internal.PoFilter Internal.PrNone

let for_bucket (in_port : portId) (pkt : Internal.value) =
  let open Internal in
  match pkt with
  | Pkt (swId, Internal.Bucket n, pkt, _) -> Some (n, swId, in_port, pkt)
  | _ -> None

module type MAKE  = functor (Platform : OpenFlow0x01.PLATFORM) -> 
  sig
    val start_controller : policy NetCore_Stream.t -> unit Lwt.t
  end

module Make (Platform : OpenFlow0x01.PLATFORM) = struct

  let get_pkt_handlers : (int, get_packet_handler) Hashtbl.t = 
    Hashtbl.create 200

  (* used to initialize newly connected switches and handle packet-in 
     messages *)
  let pol_now : pol ref = ref init_pol

  let configure_switch (sw : switchId) (pol : pol) : unit Lwt.t =
    Printf.eprintf "[Controller.ml] compiling new policy for switch %Ld\n%!" sw;
    lwt flow_table = Lwt.wrap2 NetCore_Compiler.flow_table_of_policy sw pol in
    Printf.eprintf "[Controller.ml] flow table is:\n%!";
    List.iter
      (fun (m,a) -> Printf.eprintf "[Controller.ml] %s => %s\n%!"
        (OpenFlow0x01.Match.to_string m)
        (OpenFlow0x01.Action.sequence_to_string a))
      flow_table;
    Platform.send_to_switch sw 0l delete_all_flows >>
    let prio = ref 65535 in
    Lwt_list.iter_s
      (fun (match_, actions) ->
        try_lwt
          Platform.send_to_switch sw 0l (add_flow !prio match_ actions) >>
          (decr prio; Lwt.return ())
       with exn -> 
         Printf.eprintf "FAIL %s\n%!" (Printexc.to_string exn);
           raise_lwt exn)
      flow_table >>
    (Printf.eprintf "[Controller.ml] initialized switch %Ld\n%!" sw;
     Lwt.return ())

  let install_new_policies sw pol_stream =
    Lwt_stream.iter_p (configure_switch sw)
      (NetCore_Stream.to_stream pol_stream)
      
  let handle_packet_in sw pkt_in = 
    let open Internal in
    match pkt_in.packetInBufferId with
      | None -> Lwt.return ()
      | Some bufferId ->
        let in_port = pkt_in.packetInPort in
        let inp = Pkt (sw, Internal.Physical in_port,
                       pkt_in.packetInPacket, Buf bufferId ) in
        let full_action = NetCore_Semantics.eval !pol_now inp in
        let controller_action =
          NetCore_Action.Output.apply_controller full_action
            (sw, Internal.Physical in_port, pkt_in.packetInPacket) in
        let action = match pkt_in.packetInReason with
          | ExplicitSend -> controller_action
          | NoMatch -> NetCore_Action.Output.par_action controller_action
            (NetCore_Action.Output.switch_part full_action) in
        let outp = { 
          pktOutBufOrBytes = Buffer bufferId; 
          pktOutPortId = None;
          pktOutActions = NetCore_Action.Output.as_actionSequence
<<<<<<< HEAD
            (Some in_port) controller_action } in
        Platform.send_to_switch sw 0l (PacketOutMsg outp)
=======
            (Some in_port) action } in
        lwt ok = Platform.send_to_switch sw 0l (PacketOutMsg outp) in 
        (* JNF: switch down? *)
        Lwt.return () 
>>>>>>> 13f1b100

  let rec handle_switch_messages sw = 
    lwt v = Platform.recv_from_switch sw in
    match v with
      | (_, PacketInMsg pktIn) ->
        handle_packet_in sw pktIn >> 
        handle_switch_messages sw
      | _ -> handle_switch_messages sw

  let switch_thread
      (sw : switchId)
      (pol_stream : pol NetCore_Stream.t) = 
    install_new_policies sw pol_stream <&> handle_switch_messages sw >>
    (Printf.eprintf "[Controller.ml] thread for switch %Ld terminated.\n" sw;
     Lwt.return ())

  let rec accept_switches pol_stream = 
    lwt feats = Platform.accept_switch () in
    let sw = feats.switch_id in 
    Printf.eprintf "[NetCore_Controller.ml]: switch %Ld connected\n%!" sw;
    switch_thread sw pol_stream <&> accept_switches pol_stream

  let bucket_cell = ref 0 
  let vlan_cell = ref 0 
  let genbucket () = 
    incr bucket_cell;
    !bucket_cell
  let genvlan () = 
    incr vlan_cell;
    Some !vlan_cell

  let configure_switches push_pol sugared_pol_stream =
    Lwt_stream.iter
      (fun pol ->
        let p = NetCore_Desugar.desugar genbucket genvlan pol get_pkt_handlers in
        pol_now := p;
        push_pol (Some p))
      sugared_pol_stream

  let start_controller pol = 
    let (pol_stream, push_pol) = Lwt_stream.create () in
    accept_switches (NetCore_Stream.from_stream init_pol pol_stream) <&>  
    configure_switches push_pol (NetCore_Stream.to_stream pol)

end<|MERGE_RESOLUTION|>--- conflicted
+++ resolved
@@ -77,16 +77,9 @@
         let outp = { 
           pktOutBufOrBytes = Buffer bufferId; 
           pktOutPortId = None;
-          pktOutActions = NetCore_Action.Output.as_actionSequence
-<<<<<<< HEAD
-            (Some in_port) controller_action } in
-        Platform.send_to_switch sw 0l (PacketOutMsg outp)
-=======
-            (Some in_port) action } in
-        lwt ok = Platform.send_to_switch sw 0l (PacketOutMsg outp) in 
-        (* JNF: switch down? *)
-        Lwt.return () 
->>>>>>> 13f1b100
+          pktOutActions = 
+            NetCore_Action.Output.as_actionSequence (Some in_port) action } in
+        Platform.send_to_switch sw 0l (PacketOutMsg outp)  
 
   let rec handle_switch_messages sw = 
     lwt v = Platform.recv_from_switch sw in
