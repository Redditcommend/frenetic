open Lwt
open Printf
open Unix
open Syntax.External

module Controller = Controller.Make(OpenFlow0x01_Platform)

let string_of_position p =
  let open Lexing in
  sprintf "%s:%d:%d" p.pos_fname p.pos_lnum (p.pos_cnum - p.pos_bol)

(* Parses concrete NetCore *)
let parse_from_lexbuf lexbuf name =
  let open Lexing in
    try
      lexbuf.lex_curr_p <- { lexbuf.lex_curr_p with pos_fname = name };
      Parser.program Lexer.token lexbuf
    with
      |  Failure "lexing: empty token" ->
        failwith (sprintf "lexical error at %s"
                    (string_of_position lexbuf.lex_curr_p))
      | Parser.Error ->
        failwith (sprintf "parse error at %s; unexpected token %s"
                    (string_of_position lexbuf.lex_curr_p)
                    (lexeme lexbuf))

let parse_from_chan cin name =
  parse_from_lexbuf (Lexing.from_channel cin) name


let policy = ref Empty

let () =
  Arg.parse
    [ ]
    (fun filename -> policy := parse_from_chan (open_in filename) filename)
    "Usage: netcore FILENAME"

let main () = 
  let stream, push = Lwt_stream.create () in  
  push (Some !policy);
  (* JNF: kind of a hack that we have to call this function :-( *)
<<<<<<< HEAD
  OpenFlow0x01.Platform.init_with_port 6633; 
=======
  push (Some (Act ToAll));
  OpenFlow0x01_Platform.init_with_port 6633; 
>>>>>>> 2e02b322
  Controller.start_controller stream  
      
let _ =
  Sys.catch_break true;
  try 
    Lwt_main.run (main ())
  with exn -> 
    Misc.Log.printf "[main] exception: %s\n%s\n%!" 
      (Printexc.to_string exn) 
      (Printexc.get_backtrace ());
    exit 1<|MERGE_RESOLUTION|>--- conflicted
+++ resolved
@@ -40,12 +40,7 @@
   let stream, push = Lwt_stream.create () in  
   push (Some !policy);
   (* JNF: kind of a hack that we have to call this function :-( *)
-<<<<<<< HEAD
-  OpenFlow0x01.Platform.init_with_port 6633; 
-=======
-  push (Some (Act ToAll));
   OpenFlow0x01_Platform.init_with_port 6633; 
->>>>>>> 2e02b322
   Controller.start_controller stream  
       
 let _ =
