<<<<<<< HEAD
(* metavariable conventions
  - a, b, c, actions
  - s, t, u, action sets
  - x, y, z, patterns
  - xs, ys, zs, pattern sets
  - p, q, local
  - r, atoms
*)

module K = NetKAT_Types

exception Empty_pat

(* Patterns *)
type pat = K.header_val_map 

type act = K.header_val_map 

module PatSet = Set.Make(struct
  type t = pat 
  let compare = K.HeaderMap.compare Pervasives.compare
end)
=======
module K = NetKAT_Types

type pat = K.header_val_map

type act = K.header_val_map
>>>>>>> 8f1aa200

module ActSet = Set.Make (struct
    type t = act
    let compare = K.HeaderMap.compare Pervasives.compare
end)

type acts = ActSet.t

<<<<<<< HEAD
type atom = PatSet.t * pat

(* constants *)
let tru : pat = K.HeaderMap.empty

let is_tru (x:pat) : bool = K.HeaderMap.is_empty x

let rec pat_matches (h:K.header) (v:K.header_val) (x:pat) : bool =
  not (K.HeaderMap.mem h x) || K.HeaderMap.find h x = v

(* operations *)
let apply_act_pat (a:act) (x:pat) = 
  let f h vo1 vo2 = match vo1,vo2 with 
    | _, Some v2 -> 
      Some v2
    | _ -> 
      vo1 in 
  K.HeaderMap.merge f a x 

let apply_act_atom (a:act) ((xs,x):atom) : atom = 
  let x' = apply_act_pat a x in 
  (PatSet.remove x' xs, x')

let rec seq_pat_pat (x : pat) (y : pat) : pat option =
  let f h vo1 vo2 = match vo1, vo2 with
    | (Some v1, Some v2) ->
      if v1 <> v2 then raise Empty_pat else Some v1
    | (Some v1, None) ->
      Some v1
    | (None, Some v2) ->
      Some v2
    | (None, None) ->
      None in
  try
    Some (K.HeaderMap.merge f x y)
  with
    Empty_pat -> None

let rec seq_pat_act_pat (x : pat) (a:act) (y : pat) : pat option =
  let f h vo1 vo2 = match vo1, vo2 with
    | Some (vo11, Some v12), Some v2 ->
      if v12 <> v2 then raise Empty_pat else vo11
    | Some (vo11, Some v12), None -> 
      vo11 
    | Some (Some v11, None), Some v2 -> 
       if v11 <> v2 then raise Empty_pat else Some v11
    | Some (Some v11, None), None ->
      Some v11
    | _, Some v2 -> 
      Some v2
    | _, None ->
      None in 
  let g h vo1 vo2 = Some (vo1, vo2) in 
  try
    Some (K.HeaderMap.merge f 
            (K.HeaderMap.merge g x a) y)
  with
    Empty_pat -> None

let rec seq_act_act (a:act) (b:act) : act =
  let f h vo1 vo2 = match vo1, vo2 with
    | (_, Some v2) ->
      Some v2
    | _ -> 
      vo1 in
  K.HeaderMap.merge f a b

let check_atom ((xs,x) as r) = 
  if PatSet.mem x xs then 
    None
  else 
    Some r

let seq_atom_atom (xs1,x1) (xs2,x2) = 
  match seq_pat_pat x1 x2 with 
    | Some x12 -> 
      check_atom (PatSet.union xs1 xs2, x12)
    | None -> 
      None

let seq_atom_act_atom (xs1,x1) a (xs2,x2) = 
  match seq_pat_act_pat x1 a x2 with 
    | Some x12 -> 
      check_atom (PatSet.union xs1 xs2, x12)
    | None -> 
      None       
  

=======
type local =
  | Action of acts
  | ITE of pat * acts * local

>>>>>>> 8f1aa200
let id : act = K.HeaderMap.empty

(* there is only one element, and it is the empty sequence of updates *)
let is_id (pol : acts) : bool =
  not (ActSet.is_empty pol) && K.HeaderMap.is_empty (ActSet.choose pol)

let drop : acts = ActSet.empty

<<<<<<< HEAD
let is_drop (s : acts) : bool = ActSet.is_empty s

(* Local *)
module Local = Map.Make (struct
  type t = atom 
  let compare (xs1,x1) (xs2,x2) = 
    if PatSet.mem x2 xs1 then 1
    else if PatSet.mem x1 xs2 then -1
    else 
      let cmp1 = PatSet.compare xs1 xs2 in 
      if cmp1 = 0 then 
        K.HeaderMap.compare Pervasives.compare x1 x2 
      else
        cmp1
end)

type local = acts Local.t

(* ugly printing *)
let header_val_map_to_string eq sep m =
  K.HeaderMap.fold
    (fun h v acc ->
      Printf.sprintf "%s%s%s%s"
	(if acc = "" then "" else acc ^ sep)
	(K.string_of_header h)
	eq
	(K.string_of_vint v))
    m ""

let pat_to_string pt =
  if K.HeaderMap.is_empty pt then "true"
  else Printf.sprintf "%s" (header_val_map_to_string "=" ", " pt)

let pats_to_string xss =
  Printf.sprintf "{%s}"
    (PatSet.fold
       (fun x acc -> pat_to_string x ^ if acc = "" then "" else ", " ^ acc)
       xss "")

let act_to_string a =
  if K.HeaderMap.is_empty a then "id"
  else Printf.sprintf "%s" (header_val_map_to_string ":=" "; " a)

let acts_to_string s =
  Printf.sprintf "{%s}"
    (ActSet.fold
       (fun a acc -> act_to_string a ^ if acc = "" then "" else ", " ^ acc)
       s "")

let atom_to_string (xs,x) = 
  Printf.sprintf "%s,%s" 
    (pats_to_string xs) (pat_to_string x)

let to_string (p:local) =
  Local.fold
    (fun r s acc -> 
      Printf.sprintf "%s(%s) => %s\n"
        (if acc = "" then "" else "" ^ acc)
        (atom_to_string r) (acts_to_string s))
    p ""

(* Compiler operations *)
let extend (r:atom) (s:acts) (p:local) : local = 
  let (xs,x) = r in 
  if PatSet.mem x xs then 
    p 
  else if Local.mem r p then 
    Local.add r (ActSet.union s (Local.find r p)) p
  else
    Local.add r s p

let rec par_local_local (p:local) (q:local) : local =
  Local.fold (fun ((xs1,x1) as r1) s1 acc -> 
    Local.fold (fun ((xs2,x2) as r2) s2 acc -> 
      match seq_atom_atom r1 r2 with 
        | None -> 
          extend r1 s1 (extend r2 s2 acc)
        | Some r12 -> 
          extend r12 (ActSet.union s1 s2)
            (extend (PatSet.add x2 xs1, x1) s1
               (extend (PatSet.add x1 xs2, x2) s2 acc)))
      p acc)
    q Local.empty

let seq_act_acts (a:act) (s:acts) = 
  ActSet.fold 
    (fun b acc -> ActSet.add (seq_act_act a b) acc) 
    s ActSet.empty

let seq_atom_act_local (r1:atom) (a:act) (p2:local) (q:local) : local = 
  Local.fold
    (fun r2 s2 acc -> 
      match seq_atom_act_atom r1 a r2 with
        | None -> 
          acc
        | Some r12 -> 
          extend r12 (seq_act_acts a s2) acc)
    p2 q

let seq_local_local (p:local) (q:local) : local = 
  Local.fold
    (fun r1 s1 acc -> 
      if ActSet.is_empty s1 then 
        extend r1 s1 acc 
      else
        ActSet.fold 
          (fun a acc -> seq_atom_act_local r1 a q acc)
          s1 acc)
    p Local.empty

let negate (p:local) : local = 
  Local.fold
    (fun r s acc -> 
      if ActSet.is_empty s then 
        Local.add r (ActSet.singleton id) acc
      else
        Local.add r ActSet.empty acc)
    p Local.empty

let rec pred_local (pr : K.pred) : local = 
  match pr with
    | K.True ->
      Local.singleton (PatSet.empty, tru) (ActSet.singleton id)
    | K.False ->
      Local.singleton (PatSet.empty, tru) ActSet.empty
    | K.Neg p ->
      negate (pred_local p)
    | K.Test (h, v) ->
      let p = K.HeaderMap.singleton h v in 
      Local.add (PatSet.empty, p) (ActSet.singleton id)
        (Local.singleton (PatSet.singleton p, tru) ActSet.empty)
    | K.And (pr1, pr2) ->
      seq_local_local (pred_local pr1) (pred_local pr2)
    | K.Or (pr1, pr2) ->
      par_local_local (pred_local pr1) (pred_local pr2)

let star_local (p:local) : local =
  let rec loop (acc:local) : local =
    let seq' = seq_local_local acc p in
    let acc' = par_local_local acc seq' in
    if Local.compare ActSet.compare acc acc' = 0 then
      acc
    else 
      loop acc' in
  loop (Local.add (PatSet.empty, tru) (ActSet.singleton id) Local.empty)

 let rec local_normalize (pol : K.policy) : local = match pol with
  | K.Filter pr ->
=======
let is_drop (pol : acts) : bool = ActSet.is_empty pol

(* Only used by and_pred *)
exception Empty_pat

(* map_acts f (act_1 + ... + act_n) = f act_1 + ... + f act_n *)
let map_acts (f : act -> act) (pol : acts) =
  let g seq pol' = ActSet.add (f seq) pol' in
  ActSet.fold g pol drop

(* Some (pr1 ; pr2) unless the conjunct in empty, in which case, return None. *)
let rec and_pat (pr1 : pat) (pr2 : pat) : pat option =
  let f hdr val1 val2 = match (val1, val2) with
    | (Some v1, Some v2) -> 
      if v1 <> v2 then raise Empty_pat else Some v1
    | (Some v1, None) -> 
      Some v1
    | (None, Some v2) -> 
      Some v2
    | (None, None) -> 
      raise Empty_pat in 
  try 
    Some (K.HeaderMap.merge f pr1 pr2)
  with
    Empty_pat -> None

(* s1 + s2 *)
let rec par_acts_acts (s1 : acts) (s2 : acts) : acts = 
  ActSet.union s1 s2

(* Lemma 1: if Y then S + S' else (S + A') = S + (if Y then S' else A')

     if Y then S + S' else (S + A')                      
   = Y;(S + S') + !Y;(S + A')                            if-then-else
   = Y;S + !Y;S + Y;S' + !Y;A'                           distributivity
   = (Y+!Y);S + (Y;S' + !Y;A')                           commutativity
   = 1;S + (Y;S' + !Y;A')                                excluded middle
   = S + (Y;S' + !Y;A')                                  *1
   = S + (if Y then S' else A')                          if-then-else
   QED
*)

(* simpl_par_sum_local S A = S + A *)
let rec simpl_par_acts_local (s : acts) (l : local) : local = match l with
  (* Case A = S' is trivial *)
  | Action s' -> Action (par_acts_acts s s')
  (* Case A = if Y then S' else A'

       if Y then S + S' else [simpl_par_sum_local S A']    RHS below
     = if Y then S + S' else (S + A')                      induction
     = S + (if Y then S' else A')                          Lemma 1
     = S + A                                               substitution
  *)
  | ITE (y, s', a') -> ITE (y, par_acts_acts s s', simpl_par_acts_local s a')

(* par_sum_local X S A B = if X then S + A else B *)
let rec par_acts_local (x : pat) (s : acts) (a : local) (b : local) : local = 
  match a with
  (* Case A = S'

       if X then S + S' else B                                        RHS below
     = if X then S + A else B                                      substitution
  *)
  | Action s' -> ITE(x, par_acts_acts s s', b)
  (* Case A = if Y then S' else A'

       if X; Y then S + S' else [par_sum_local X S A' B]              RHS below
     = if X; Y then S + S' else if X then S + A' else B               induction
     = X;Y;(S + S') + !(X;Y);(if X then S + A' else B)             if-then-else
     = X;Y;(S + S') + (!X+!Y);(if X then S + A' else B)          de Morgans law
     = X;Y;(S + S') + !X;(if X then S + A' else B)               distributivity
                    + !Y;(if X then S + A' else B)         
     = X;Y;(S + S') + !X;B + !Y;(if X then S + A' else B)         contradiction
     = X;Y;(S + S') + !X;B + !Y;(X;(S+A') + !X;B)                  if-then-else
     = X;Y;(S + S') + !X;B + !Y;X;(S+A') + !Y;!X;B               distributivity
     = X;Y;(S + S') + !Y;X;(S+A') + (1+!Y);!X;B                  distributivity
     = X;Y;(S + S') + !Y;X;(S+A') + !X;B                                    b+1             
     = if X then Y;(S + S') + !Y;(S + A') else B                   if-then-else
     = if X then (if Y then S + S' else S + A') else B             if-then-else
     = if X then (S + if Y then S' else A') else B                      Lemma 1
     = if X then (S + A) else B                                    substitution
  *)
  | ITE (y, s', a') -> 
    let else_branch = par_acts_local x s a' b in
    match and_pat x y with
    | None -> 
      else_branch
    | Some x_and_y ->
      ITE (x_and_y, par_acts_acts s s', else_branch)

(* par_local_local A B = A + B *)
let rec par_local_local (a : local) (b : local) : local = match (a, b) with
  (* Immediate *)
  | (_ , Action s) -> simpl_par_acts_local s a
  (* Commutativity, then immediate *)
  | (Action s, _) -> simpl_par_acts_local s b
  (* Case A = if X then A' else B'

       par_sum_local X A' B (par_local_local B' B)                    RHS below
     = par_sum_local X A' B (B' + B)                                  induction
     = if X then A' + B else B' + B                               par_sum_local
     = (if X then A' else B') + B                                       Lemma 1
     = A + B                                                       substitution
  *)
  | (ITE (x, a', b'), _) ->  par_acts_local x a' b (par_local_local b' b)

(* seq_act H V SEQ = H<-V; SEQ *)
let seq_act (h : K.header) (v : K.header_val) (seq : act) : act = 
  if K.HeaderMap.mem h seq then
    seq
  else
    K.HeaderMap.add h v seq

(* commute_acts H V S = H <- V; S *)
let commute_acts (h : K.header) (v : K.header_val) (s : acts) : acts =
  map_acts (seq_act h v) s (* distributivity *)

(* pr is a conjunct, so if h is not bound, then it is matches h = v *)
let rec pat_matches (h : K.header) (v : K.header_val) (pt : pat) : bool =
  not (K.HeaderMap.mem h pt) || K.HeaderMap.find h pt = v

let rec pat_wildcard (h : K.header) (pt : pat) : pat =
  K.HeaderMap.remove h pt

(* commute H V P = H<-V; P *)
let rec commute (h : K.header) (v : K.header_val) (p : local) : local = 
  match p with
    | Action s -> Action (commute_acts h v s)
  (* Case P = if X then S else Q

       H <- V; if X then S else Q
     = H <- V; (H=V + !H=V); if X then S else Q
     = H<-V;H=V;if X then S else Q + H<-V;!H=V;if X then S else Q 
     = CONTINUE
  *)
  | ITE (pt, s, pol) ->
    if not (pat_matches h v pt) then
      commute h v pol
    else 
      ITE (pat_wildcard h pt, commute_acts h v s, commute h v pol)

(* returns a term equivalent to [if pr then pol1 else pol2] *)
let rec norm_ite (pt : pat) (pol1 : local) (pol2 : local) : local =
  match pol1 with
    | Action sum1 -> 
      ITE (pt, sum1, pol2)
    | ITE (pt1', sum1', pol1') ->
      begin match and_pat pt pt1' with
	| None -> 
	  norm_ite pt pol1' pol2
	| Some pt1_and_pt1' -> 
	  ITE (pt1_and_pt1', sum1', norm_ite pt pol1' pol2)
      end

let seq_act_local (p1 : act) (p2 : local) : local = 
  K.HeaderMap.fold commute p1 p2

(* p1; p2 *)
let seq_acts_local (p1 : acts) (p2 : local) : local = 
  let lst = ActSet.fold (fun elt lst -> elt :: lst) p1 [] in
  let rec loop lst = match lst with
    | [] -> 
      Action drop
    | seq :: lst' ->
      par_local_local (seq_act_local seq p2) (loop lst') in
  loop lst

let rec seq_local_local (pol1 : local) (pol2 : local) : local = 
  match pol1 with
    | Action sum1 -> 
      seq_acts_local sum1 pol2
    | ITE (pred1, sum1, pol1') ->
      norm_ite pred1 (seq_acts_local sum1 pol2) (seq_local_local pol1' pol2)

(*
    !(if A then X else IND)
  = !(A; X + !A; IND)           by definition of if .. then .. else
  = !(A; X) ; !(!A; IND)        de Morgan's law

  Case X = 1:

      !(A; X) ; !(!A; IND)       from above
    = !(A; 1) ; !(!A; IND)       substitute X = 1
    = !A; !(!A; IND)             identity
    = !A; (!!A + !IND)           de Morgan's law
    = !A; (A + !IND)             double negation
    = !A; A + !A; !IND           distributivity
    = 0 + !A; !IND               excluded middle
    = if A then 0 else 1; !IND   by defn. of if-then-else

    !IND can be normalized by induction and the product can be normalized
    by the seq_local_local function.

  Case X = 0:

      !(A; X) ; !(!A; IND)       from above
    = !(A; 0) ; !(!A; IND)       substitute X = 0
    = !0      ; !(!A; IND)       zero
    = 1; !(!A; IND)              negation
    = !(!A; IND)                 identity
    = !!A + !IND                 de Morgan's law
    = A + !IND                   double negation
    = if A then 1 else 0 + !IND  by defn. of if-then-else

    !IND can be normalized by induction and the sum can be normalized
    by the par_local_local function.
*)
let rec negate (pred : local) : local = match pred with
  | Action sum ->
    if is_drop sum then
      Action (ActSet.singleton id)
    else if is_id sum then
      Action drop
    else
      failwith "not a predicate"
  | ITE (a, x, ind) ->
    if is_drop x then
      par_local_local 
        (ITE (a, ActSet.singleton id, Action drop))
        (negate ind)
    else if is_id x then
      seq_local_local
        (ITE (a, drop, Action (ActSet.singleton id)))
        (negate ind)
    else
      failwith "not a predicate"

let rec pred_local (pr : K.pred) : local = match pr with
  | K.True ->
    Action (ActSet.singleton id) (* missing from appendix *)
  | K.False ->
    Action drop (* missing from appendix *)
  | K.Neg p ->
    negate (pred_local p)
  | K.Test (h, v) ->
    ITE (K.HeaderMap.singleton h v, ActSet.singleton id, Action drop)
  | K.And (pr1, pr2) ->
    seq_local_local (pred_local pr1) (pred_local pr2)
  | K.Or (pr1, pr2) ->
    par_local_local (pred_local pr1) (pred_local pr2)

let rec eq_local (a:local) (b:local) : bool = match a,b with 
    | Action s1, Action s2 -> 
      ActSet.equal s1 s2
    | ITE(p1,s1,b1),ITE(p2,s2,b2) -> 
      K.HeaderMap.compare Pervasives.compare p1 p2 = 0 && 
      ActSet.equal s1 s2 &&
      eq_local b1 b2
    | _ -> false

let star_local (a:local) : local = 
  let rec loop (acc:local) : local = 
    let acc' = par_local_local acc (seq_local_local a acc) in 
    if eq_local acc acc' then acc 
    else loop acc' in 
  loop (Action (ActSet.singleton id))
 
let rec local_normalize (pol : K.policy) : local = match pol with
  | K.Filter pr -> 
>>>>>>> 8f1aa200
    pred_local pr
  | K.Mod (K.Switch, _) ->
    failwith "unexpected Switch in local_normalize"
  | K.Mod (h, v) ->
<<<<<<< HEAD
    Local.singleton (PatSet.empty, tru) (ActSet.singleton (K.HeaderMap.singleton h v))
=======
    Action (ActSet.singleton (K.HeaderMap.singleton h v))
>>>>>>> 8f1aa200
  | K.Par (pol1, pol2) ->
    (* In Lemma 30, cases 2--4 p,q should be written using if..then..else
       shorthand. *)
    par_local_local (local_normalize pol1) (local_normalize pol2)
  | K.Seq (pol1, pol2) ->
    seq_local_local (local_normalize pol1) (local_normalize pol2)
  | K.Star pol -> 
    star_local (local_normalize pol)
      
let compile = local_normalize 

let pat_to_netkat x =  
  if K.HeaderMap.is_empty x then
    K.True
  else
    let (h, v) = K.HeaderMap.min_binding x in
    let x' = K.HeaderMap.remove h x in
    let f h v pol = K.And (K.Test (h, v), pol) in
    (K.HeaderMap.fold f x' (K.Test (h, v)))

let pats_to_netkat xs = 
  if PatSet.is_empty xs then 
    K.False
  else
    let x = PatSet.choose xs in 
    let xs' = PatSet.remove x xs in 
    let f x pol = K.Or(pat_to_netkat x, pol) in 
    PatSet.fold f xs' (pat_to_netkat x)

let act_to_netkat (pol : act) : K.policy =
  if K.HeaderMap.is_empty pol then
    K.Filter K.True
  else
    let (h, v) = K.HeaderMap.min_binding pol in
    let pol' = K.HeaderMap.remove h pol in
    let f h v pol' = K.Seq (K.Mod (h, v), pol') in
    K.HeaderMap.fold f pol' (K.Mod  (h, v))

<<<<<<< HEAD
let acts_to_netkat (pol : acts) : K.policy =
=======
let acts_to_netkat (pol : acts) : K.policy = 
  (* avoid printing trailing K.Drop if it is unnecessary *)
>>>>>>> 8f1aa200
  if ActSet.is_empty pol then
    K.Filter K.False
  else
    let f seq pol' = K.Par (act_to_netkat seq, pol') in
    let seq = ActSet.min_elt pol in
    let pol' = ActSet.remove seq pol in
    ActSet.fold f pol' (act_to_netkat seq)

<<<<<<< HEAD
let to_netkat (p:local) : K.policy = 
  let mk_par nc1 nc2 = 
    match nc1, nc2 with 
      | K.Filter K.False, _ -> nc2
      | _, K.Filter K.False -> nc1
      | _ -> K.Par(nc1,nc2) in       
  let mk_seq nc1 nc2 = 
    match nc1, nc2 with
      | K.Filter K.True, _ -> nc2
      | _, K.Filter K.True -> nc1
      | K.Filter K.False, _ -> nc1
      | _, K.Filter K.False -> nc2 
      | _ -> K.Seq(nc1,nc2) in 
  let mk_and pat1 pat2 = 
    match pat1,pat2 with 
      | K.False,_ -> pat1
      | _,K.False -> pat2
      | K.True,_ -> pat2
      | _,K.True -> pat1
      | _ -> K.And(pat1,pat2) in 
  let mk_not pat = 
    match pat with 
      | K.False -> K.True
      | K.True -> K.False
      | _ -> K.Neg(pat) in 
  let rec loop p = 
    if Local.is_empty p then 
      K.Filter K.False
    else
      let r,s = Local.min_binding p in
      let p' = Local.remove r p in 
      let (xs,x) = r in 
      let nc_pred = mk_and (mk_not (pats_to_netkat xs)) (pat_to_netkat x) in 
      let nc_pred_acts = mk_seq (K.Filter nc_pred) (acts_to_netkat s) in 
      mk_par nc_pred_acts (loop p') in 
  loop p

let pred_to_pattern (sw : SDN_Types.fieldVal) (x:pat) : SDN_Types.pattern option =
  let f (h : K.header) (v : K.header_val) (pat : SDN_Types.pattern) =
    match h with
      | K.Switch -> pat (* already tested for this *)
      | K.Header h' -> SDN_Types.FieldMap.add h' v pat in
  if K.HeaderMap.mem K.Switch x &&
    K.HeaderMap.find K.Switch x <> sw then
    None
  else 
    Some (K.HeaderMap.fold f x SDN_Types.FieldMap.empty)
      
let simpl_flow (p : SDN_Types.pattern) (a : SDN_Types.action) : SDN_Types.flow = {
  SDN_Types.pattern = p;
  SDN_Types.action = a;
  SDN_Types.cookie = 0L;
  SDN_Types.idle_timeout = SDN_Types.Permanent;
  SDN_Types.hard_timeout = SDN_Types.Permanent
}

let act_to_action (seq : act) : SDN_Types.action =
  if not (K.HeaderMap.mem (K.Header SDN_Types.InPort) seq) then
    SDN_Types.EmptyAction
  else
    let port = K.HeaderMap.find (K.Header SDN_Types.InPort) seq in
    let mods = K.HeaderMap.remove (K.Header SDN_Types.InPort) seq in
    let mk_mod (h : K.header) (v : K.header_val) (action : SDN_Types.action) =
      match h with
      | K.Switch -> raise (Invalid_argument "seq_to_action got switch update")
      | K.Header h' ->  SDN_Types.Seq (SDN_Types.SetField (h', v), action) in
    K.HeaderMap.fold mk_mod mods (SDN_Types.OutputPort port)

let acts_to_action (sum : acts) : SDN_Types.action =
  let f (seq : act) (action : SDN_Types.action) =
    SDN_Types.Par (act_to_action seq, action) in
  ActSet.fold f sum SDN_Types.EmptyAction

(* Prunes out rules that apply to other switches. *)
let local_to_table (sw:SDN_Types.fieldVal) (p:local) : SDN_Types.flowTable =
  Printf.printf "---- LOCAL ----\n%s\n%!" (to_string p);
  let add_flow x s l = 
    match pred_to_pattern sw x with
      | None -> l
      | Some pat -> simpl_flow pat (acts_to_action s) :: l in 
  let rec loop (p:local) acc cover = 
    if Local.is_empty p then 
      acc 
    else
      let r,s = Local.min_binding p in 
      let (xs,x) = r in 
      let p' = Local.remove r p in 
      let ys = PatSet.diff xs cover in 
      let acc' = PatSet.fold (fun x acc -> add_flow x ActSet.empty acc) ys acc in 
      let acc'' = add_flow x s acc' in 
      let cover' = PatSet.add x (PatSet.union xs cover) in 
      loop p' acc'' cover' in 
  List.rev (loop p [] PatSet.empty)
=======
let rec to_netkat (pol : local) : K.policy = match pol with
  | Action s -> 
    acts_to_netkat s
  | ITE (pred, sum, pol') ->
    let pr = pat_to_netkat pred in 
    K.Par (K.Seq (K.Filter pr, acts_to_netkat sum),
           K.Seq (K.Filter (K.Neg pr), to_netkat pol'))
>>>>>>> 8f1aa200
<|MERGE_RESOLUTION|>--- conflicted
+++ resolved
@@ -1,4 +1,3 @@
-<<<<<<< HEAD
 (* metavariable conventions
   - a, b, c, actions
   - s, t, u, action sets
@@ -21,13 +20,6 @@
   type t = pat 
   let compare = K.HeaderMap.compare Pervasives.compare
 end)
-=======
-module K = NetKAT_Types
-
-type pat = K.header_val_map
-
-type act = K.header_val_map
->>>>>>> 8f1aa200
 
 module ActSet = Set.Make (struct
     type t = act
@@ -36,7 +28,6 @@
 
 type acts = ActSet.t
 
-<<<<<<< HEAD
 type atom = PatSet.t * pat
 
 (* constants *)
@@ -124,13 +115,6 @@
     | None -> 
       None       
   
-
-=======
-type local =
-  | Action of acts
-  | ITE of pat * acts * local
-
->>>>>>> 8f1aa200
 let id : act = K.HeaderMap.empty
 
 (* there is only one element, and it is the empty sequence of updates *)
@@ -139,7 +123,6 @@
 
 let drop : acts = ActSet.empty
 
-<<<<<<< HEAD
 let is_drop (s : acts) : bool = ActSet.is_empty s
 
 (* Local *)
@@ -288,279 +271,12 @@
 
  let rec local_normalize (pol : K.policy) : local = match pol with
   | K.Filter pr ->
-=======
-let is_drop (pol : acts) : bool = ActSet.is_empty pol
-
-(* Only used by and_pred *)
-exception Empty_pat
-
-(* map_acts f (act_1 + ... + act_n) = f act_1 + ... + f act_n *)
-let map_acts (f : act -> act) (pol : acts) =
-  let g seq pol' = ActSet.add (f seq) pol' in
-  ActSet.fold g pol drop
-
-(* Some (pr1 ; pr2) unless the conjunct in empty, in which case, return None. *)
-let rec and_pat (pr1 : pat) (pr2 : pat) : pat option =
-  let f hdr val1 val2 = match (val1, val2) with
-    | (Some v1, Some v2) -> 
-      if v1 <> v2 then raise Empty_pat else Some v1
-    | (Some v1, None) -> 
-      Some v1
-    | (None, Some v2) -> 
-      Some v2
-    | (None, None) -> 
-      raise Empty_pat in 
-  try 
-    Some (K.HeaderMap.merge f pr1 pr2)
-  with
-    Empty_pat -> None
-
-(* s1 + s2 *)
-let rec par_acts_acts (s1 : acts) (s2 : acts) : acts = 
-  ActSet.union s1 s2
-
-(* Lemma 1: if Y then S + S' else (S + A') = S + (if Y then S' else A')
-
-     if Y then S + S' else (S + A')                      
-   = Y;(S + S') + !Y;(S + A')                            if-then-else
-   = Y;S + !Y;S + Y;S' + !Y;A'                           distributivity
-   = (Y+!Y);S + (Y;S' + !Y;A')                           commutativity
-   = 1;S + (Y;S' + !Y;A')                                excluded middle
-   = S + (Y;S' + !Y;A')                                  *1
-   = S + (if Y then S' else A')                          if-then-else
-   QED
-*)
-
-(* simpl_par_sum_local S A = S + A *)
-let rec simpl_par_acts_local (s : acts) (l : local) : local = match l with
-  (* Case A = S' is trivial *)
-  | Action s' -> Action (par_acts_acts s s')
-  (* Case A = if Y then S' else A'
-
-       if Y then S + S' else [simpl_par_sum_local S A']    RHS below
-     = if Y then S + S' else (S + A')                      induction
-     = S + (if Y then S' else A')                          Lemma 1
-     = S + A                                               substitution
-  *)
-  | ITE (y, s', a') -> ITE (y, par_acts_acts s s', simpl_par_acts_local s a')
-
-(* par_sum_local X S A B = if X then S + A else B *)
-let rec par_acts_local (x : pat) (s : acts) (a : local) (b : local) : local = 
-  match a with
-  (* Case A = S'
-
-       if X then S + S' else B                                        RHS below
-     = if X then S + A else B                                      substitution
-  *)
-  | Action s' -> ITE(x, par_acts_acts s s', b)
-  (* Case A = if Y then S' else A'
-
-       if X; Y then S + S' else [par_sum_local X S A' B]              RHS below
-     = if X; Y then S + S' else if X then S + A' else B               induction
-     = X;Y;(S + S') + !(X;Y);(if X then S + A' else B)             if-then-else
-     = X;Y;(S + S') + (!X+!Y);(if X then S + A' else B)          de Morgans law
-     = X;Y;(S + S') + !X;(if X then S + A' else B)               distributivity
-                    + !Y;(if X then S + A' else B)         
-     = X;Y;(S + S') + !X;B + !Y;(if X then S + A' else B)         contradiction
-     = X;Y;(S + S') + !X;B + !Y;(X;(S+A') + !X;B)                  if-then-else
-     = X;Y;(S + S') + !X;B + !Y;X;(S+A') + !Y;!X;B               distributivity
-     = X;Y;(S + S') + !Y;X;(S+A') + (1+!Y);!X;B                  distributivity
-     = X;Y;(S + S') + !Y;X;(S+A') + !X;B                                    b+1             
-     = if X then Y;(S + S') + !Y;(S + A') else B                   if-then-else
-     = if X then (if Y then S + S' else S + A') else B             if-then-else
-     = if X then (S + if Y then S' else A') else B                      Lemma 1
-     = if X then (S + A) else B                                    substitution
-  *)
-  | ITE (y, s', a') -> 
-    let else_branch = par_acts_local x s a' b in
-    match and_pat x y with
-    | None -> 
-      else_branch
-    | Some x_and_y ->
-      ITE (x_and_y, par_acts_acts s s', else_branch)
-
-(* par_local_local A B = A + B *)
-let rec par_local_local (a : local) (b : local) : local = match (a, b) with
-  (* Immediate *)
-  | (_ , Action s) -> simpl_par_acts_local s a
-  (* Commutativity, then immediate *)
-  | (Action s, _) -> simpl_par_acts_local s b
-  (* Case A = if X then A' else B'
-
-       par_sum_local X A' B (par_local_local B' B)                    RHS below
-     = par_sum_local X A' B (B' + B)                                  induction
-     = if X then A' + B else B' + B                               par_sum_local
-     = (if X then A' else B') + B                                       Lemma 1
-     = A + B                                                       substitution
-  *)
-  | (ITE (x, a', b'), _) ->  par_acts_local x a' b (par_local_local b' b)
-
-(* seq_act H V SEQ = H<-V; SEQ *)
-let seq_act (h : K.header) (v : K.header_val) (seq : act) : act = 
-  if K.HeaderMap.mem h seq then
-    seq
-  else
-    K.HeaderMap.add h v seq
-
-(* commute_acts H V S = H <- V; S *)
-let commute_acts (h : K.header) (v : K.header_val) (s : acts) : acts =
-  map_acts (seq_act h v) s (* distributivity *)
-
-(* pr is a conjunct, so if h is not bound, then it is matches h = v *)
-let rec pat_matches (h : K.header) (v : K.header_val) (pt : pat) : bool =
-  not (K.HeaderMap.mem h pt) || K.HeaderMap.find h pt = v
-
-let rec pat_wildcard (h : K.header) (pt : pat) : pat =
-  K.HeaderMap.remove h pt
-
-(* commute H V P = H<-V; P *)
-let rec commute (h : K.header) (v : K.header_val) (p : local) : local = 
-  match p with
-    | Action s -> Action (commute_acts h v s)
-  (* Case P = if X then S else Q
-
-       H <- V; if X then S else Q
-     = H <- V; (H=V + !H=V); if X then S else Q
-     = H<-V;H=V;if X then S else Q + H<-V;!H=V;if X then S else Q 
-     = CONTINUE
-  *)
-  | ITE (pt, s, pol) ->
-    if not (pat_matches h v pt) then
-      commute h v pol
-    else 
-      ITE (pat_wildcard h pt, commute_acts h v s, commute h v pol)
-
-(* returns a term equivalent to [if pr then pol1 else pol2] *)
-let rec norm_ite (pt : pat) (pol1 : local) (pol2 : local) : local =
-  match pol1 with
-    | Action sum1 -> 
-      ITE (pt, sum1, pol2)
-    | ITE (pt1', sum1', pol1') ->
-      begin match and_pat pt pt1' with
-	| None -> 
-	  norm_ite pt pol1' pol2
-	| Some pt1_and_pt1' -> 
-	  ITE (pt1_and_pt1', sum1', norm_ite pt pol1' pol2)
-      end
-
-let seq_act_local (p1 : act) (p2 : local) : local = 
-  K.HeaderMap.fold commute p1 p2
-
-(* p1; p2 *)
-let seq_acts_local (p1 : acts) (p2 : local) : local = 
-  let lst = ActSet.fold (fun elt lst -> elt :: lst) p1 [] in
-  let rec loop lst = match lst with
-    | [] -> 
-      Action drop
-    | seq :: lst' ->
-      par_local_local (seq_act_local seq p2) (loop lst') in
-  loop lst
-
-let rec seq_local_local (pol1 : local) (pol2 : local) : local = 
-  match pol1 with
-    | Action sum1 -> 
-      seq_acts_local sum1 pol2
-    | ITE (pred1, sum1, pol1') ->
-      norm_ite pred1 (seq_acts_local sum1 pol2) (seq_local_local pol1' pol2)
-
-(*
-    !(if A then X else IND)
-  = !(A; X + !A; IND)           by definition of if .. then .. else
-  = !(A; X) ; !(!A; IND)        de Morgan's law
-
-  Case X = 1:
-
-      !(A; X) ; !(!A; IND)       from above
-    = !(A; 1) ; !(!A; IND)       substitute X = 1
-    = !A; !(!A; IND)             identity
-    = !A; (!!A + !IND)           de Morgan's law
-    = !A; (A + !IND)             double negation
-    = !A; A + !A; !IND           distributivity
-    = 0 + !A; !IND               excluded middle
-    = if A then 0 else 1; !IND   by defn. of if-then-else
-
-    !IND can be normalized by induction and the product can be normalized
-    by the seq_local_local function.
-
-  Case X = 0:
-
-      !(A; X) ; !(!A; IND)       from above
-    = !(A; 0) ; !(!A; IND)       substitute X = 0
-    = !0      ; !(!A; IND)       zero
-    = 1; !(!A; IND)              negation
-    = !(!A; IND)                 identity
-    = !!A + !IND                 de Morgan's law
-    = A + !IND                   double negation
-    = if A then 1 else 0 + !IND  by defn. of if-then-else
-
-    !IND can be normalized by induction and the sum can be normalized
-    by the par_local_local function.
-*)
-let rec negate (pred : local) : local = match pred with
-  | Action sum ->
-    if is_drop sum then
-      Action (ActSet.singleton id)
-    else if is_id sum then
-      Action drop
-    else
-      failwith "not a predicate"
-  | ITE (a, x, ind) ->
-    if is_drop x then
-      par_local_local 
-        (ITE (a, ActSet.singleton id, Action drop))
-        (negate ind)
-    else if is_id x then
-      seq_local_local
-        (ITE (a, drop, Action (ActSet.singleton id)))
-        (negate ind)
-    else
-      failwith "not a predicate"
-
-let rec pred_local (pr : K.pred) : local = match pr with
-  | K.True ->
-    Action (ActSet.singleton id) (* missing from appendix *)
-  | K.False ->
-    Action drop (* missing from appendix *)
-  | K.Neg p ->
-    negate (pred_local p)
-  | K.Test (h, v) ->
-    ITE (K.HeaderMap.singleton h v, ActSet.singleton id, Action drop)
-  | K.And (pr1, pr2) ->
-    seq_local_local (pred_local pr1) (pred_local pr2)
-  | K.Or (pr1, pr2) ->
-    par_local_local (pred_local pr1) (pred_local pr2)
-
-let rec eq_local (a:local) (b:local) : bool = match a,b with 
-    | Action s1, Action s2 -> 
-      ActSet.equal s1 s2
-    | ITE(p1,s1,b1),ITE(p2,s2,b2) -> 
-      K.HeaderMap.compare Pervasives.compare p1 p2 = 0 && 
-      ActSet.equal s1 s2 &&
-      eq_local b1 b2
-    | _ -> false
-
-let star_local (a:local) : local = 
-  let rec loop (acc:local) : local = 
-    let acc' = par_local_local acc (seq_local_local a acc) in 
-    if eq_local acc acc' then acc 
-    else loop acc' in 
-  loop (Action (ActSet.singleton id))
- 
-let rec local_normalize (pol : K.policy) : local = match pol with
-  | K.Filter pr -> 
->>>>>>> 8f1aa200
     pred_local pr
   | K.Mod (K.Switch, _) ->
     failwith "unexpected Switch in local_normalize"
   | K.Mod (h, v) ->
-<<<<<<< HEAD
     Local.singleton (PatSet.empty, tru) (ActSet.singleton (K.HeaderMap.singleton h v))
-=======
-    Action (ActSet.singleton (K.HeaderMap.singleton h v))
->>>>>>> 8f1aa200
   | K.Par (pol1, pol2) ->
-    (* In Lemma 30, cases 2--4 p,q should be written using if..then..else
-       shorthand. *)
     par_local_local (local_normalize pol1) (local_normalize pol2)
   | K.Seq (pol1, pol2) ->
     seq_local_local (local_normalize pol1) (local_normalize pol2)
@@ -596,12 +312,7 @@
     let f h v pol' = K.Seq (K.Mod (h, v), pol') in
     K.HeaderMap.fold f pol' (K.Mod  (h, v))
 
-<<<<<<< HEAD
 let acts_to_netkat (pol : acts) : K.policy =
-=======
-let acts_to_netkat (pol : acts) : K.policy = 
-  (* avoid printing trailing K.Drop if it is unnecessary *)
->>>>>>> 8f1aa200
   if ActSet.is_empty pol then
     K.Filter K.False
   else
@@ -610,7 +321,6 @@
     let pol' = ActSet.remove seq pol in
     ActSet.fold f pol' (act_to_netkat seq)
 
-<<<<<<< HEAD
 let to_netkat (p:local) : K.policy = 
   let mk_par nc1 nc2 = 
     match nc1, nc2 with 
@@ -703,13 +413,4 @@
       let acc'' = add_flow x s acc' in 
       let cover' = PatSet.add x (PatSet.union xs cover) in 
       loop p' acc'' cover' in 
-  List.rev (loop p [] PatSet.empty)
-=======
-let rec to_netkat (pol : local) : K.policy = match pol with
-  | Action s -> 
-    acts_to_netkat s
-  | ITE (pred, sum, pol') ->
-    let pr = pat_to_netkat pred in 
-    K.Par (K.Seq (K.Filter pr, acts_to_netkat sum),
-           K.Seq (K.Filter (K.Neg pr), to_netkat pol'))
->>>>>>> 8f1aa200
+  List.rev (loop p [] PatSet.empty)